--- conflicted
+++ resolved
@@ -193,9 +193,6 @@
         """
         self.query_feature()
         self._get_offline_features()
-<<<<<<< HEAD
-=======
         print(self._get_result_df())
->>>>>>> a73b7146
         if self.is_init_df:
             self._repartition_offline_df()